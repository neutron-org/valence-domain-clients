--- conflicted
+++ resolved
@@ -47,11 +47,7 @@
             "amount_in": amount.into(),
             "allow_unsafe": true,
             "allow_multi_tx": true,
-<<<<<<< HEAD
-            "go_fast": false,
-=======
             "go_fast": self.go_fast,
->>>>>>> 91c079c0
             "smart_relay": true,
             "smart_swap_options": {
                 "split_routes": true,
